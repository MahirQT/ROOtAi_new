--- conflicted
+++ resolved
@@ -210,29 +210,23 @@
         });
     });
     
-<<<<<<< HEAD
-    // Now check if user is authenticated
-    if (isAuthenticated && currentUser) {
-        console.log('User is authenticated, initializing main app');
-        // Initialize map first (needed for home screen)
-        initializeMap();
-        await initializeMainApp();
-        showScreen('home');
-    } else {
-        console.log('User not authenticated, showing login');
-        // Show splash screen for 2 seconds, then login
-        setTimeout(() => {
-            showScreen('login');
-        }, 2000);
-    }
-    
-    // console.log('Mobile app initialized successfully');
-=======
-    // NOTE: The rest of the original logic in initializeApp should be removed 
-    // as it is now redundant and confusing after moving the main flow to checkAuthenticationStatus.
-
+
+// Now check if user is authenticated
+if (isAuthenticated && currentUser) {
+    console.log('User is authenticated, initializing main app');
+    // Initialize map first (needed for home screen)
+    initializeMap();
+    await initializeMainApp();
+    showScreen('home');
     console.log('Mobile app initialized successfully');
->>>>>>> a7d25d03
+} else {
+    console.log('User not authenticated, showing login');
+    // Show splash screen for 2 seconds, then login
+    setTimeout(() => {
+        showScreen('login');
+    }, 2000);
+}
+
 }
 
 /**
